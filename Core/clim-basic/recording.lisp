--- conflicted
+++ resolved
@@ -370,13 +370,7 @@
          (draw-rectangle* (sheet-medium stream) (1+ x1) (1+ y1) (1- x2) (1- y2)
                           :filled nil :ink +foreground-ink+)) ; XXX +FLIPPING-INK+?
         (:unhighlight
-<<<<<<< HEAD
-         ;; FIXME: repaint the hit detection rectangle. It could be
-         ;; bigger than the bounding rectangle.
-         (repaint-sheet stream record)
-=======
          (repaint-sheet stream (bounding-rectangle record))
->>>>>>> 38aa6d80
          ;; Using queue-repaint should be faster in apps (such as
          ;; clouseau) that highlight/unhighlight many bounding
          ;; rectangles at once. The event code should merge these into
@@ -386,21 +380,11 @@
          ;; out shortly after being drawn. So, we aren't ready for
          ;; this yet.  ..Actually, it isn't necessarily
          ;; faster. Depends on the app.
-<<<<<<< HEAD
-         #+NIL
-         (queue-repaint stream
-                        (make-instance 'window-repaint-event
-                          :sheet stream
-                          :region (transform-region
-                                   (sheet-native-transformation stream)
-                                   record))))))))
-=======
          #+ (or)
-	 (queue-repaint stream
-			(make-instance 'window-repaint-event
-                                       :sheet stream
-                                       :region (bounding-rectangle record))))))))
->>>>>>> 38aa6d80
+	       (queue-repaint stream
+			      (make-instance 'window-repaint-event
+                           :sheet stream
+                           :region (bounding-rectangle record))))))))
 
 ;;; XXX Should this only be defined on recording streams?
 (defmethod highlight-output-record ((record output-record) stream state)
